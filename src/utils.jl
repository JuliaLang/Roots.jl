##################################################

# type to throw on succesful convergence
mutable struct StateConverged
    x0::Number
end

# type to throw on failure
mutable struct ConvergenceFailed
    reason::AbstractString
end

##################################################
## Helpers for the various methods

_unitless(x) = x / oneunit(x)

## issue with approx derivative
isissue(x) = iszero(x) || isnan(x) || isinf(x)

# of (a,fa), (b,fb) choose pair where |f| is smallest
@inline choose_smallest(a, b, fa, fb) = abs(fa) < abs(fb) ? (a,fa) : (b,fb)
@inline sort_smallest(a, b, fa, fb) = abs(fa) < abs(fb) ? (a, b, fa, fb) : (b, a, fb, fa)


## find a default secant step
function _default_secant_step(x1)
    h = eps(one(real(x1)))^(1//3)
    dx = h*oneunit(x1) + abs(x1)*h^2 # adjust for if eps(x1) > h
    x0 = x1 + dx
    x0
end


"""
heuristic to get a decent first step with Steffensen steps
"""
function steff_step(x, fx)

    xbar, fxbar = real(x/oneunit(x)), fx/oneunit(fx)
    thresh =  max(1, abs(xbar)) * sqrt(eps(one(xbar))) #^(1/2) # max(1, sqrt(abs(x/fx))) * 1e-6

    out = abs(fxbar) <= thresh ? fxbar  : sign(fx) * thresh
    out * oneunit(x)

end

function guarded_secant_step(alpha, beta, falpha, fbeta)

    fp = (fbeta - falpha) /  (beta - alpha)
    Δ = fbeta / fp
    ## odd, we get allocations if we define Delta, then beta - Delta
    ## Δ = beta - fbeta * (beta - alpha) / (fbeta - falpha)

    if isissue(Δ)
        Δ = oneunit(alpha)/1000
    elseif abs(Δ) >= 100 * abs(alpha - beta) # guard runaway
        Δ = sign(Δ) * 100 * min(oneunit(alpha), abs(alpha - beta))
    end

    if isissue(Δ)
        return (alpha + (beta - alpha)*(0.5), true) # midpoint
    else
        return (beta - Δ, false)
    end
end

# return vertex of parabolar through (a,fa),(b,fb),(c,fc)
# first time trhough, we have picture of a > b > c; |fa|, |fc| > |fb|, all same sign
function quad_vertex(c,fc,b,fb,a,fa)
    fba = (fb-fa)/(b-a)
    fbc = (fb-fc)/(b-c)

<<<<<<< HEAD
# for the 3 points, find parabola vertex
function quad_vertex(x1,fx1,x2,fx2,x3,fx3)
    vertex = -(-fx1*(x2^2 - x3^2) + fx2*(x1^2 - x3^2) - fx3*(x1^2 - x2^2))/(2*(fx1*(x2 - x3) - fx2*(x1 - x3) + fx3*(x1 - x2)))
    return vertex
=======
    1/2 * ((a+b) - fba/(fbc - fba)*(c-a))
>>>>>>> 1392452a
end





## Different functions for approximating f'(xn)
## return fpxn and whether it is an issue

## use f[a,b] to approximate f'(x)
function _fbracket(a, b, fa, fb)
    num, den = fb - fa, b - a
    iszero(num) && iszero(den) && return Inf, true
    out = num / den
    out, isissue(out)
end

## use f[y,z] - f[x,y] + f[x,z] to approximate
function _fbracket_diff(a,b,c, fa, fb, fc)
    x1, issue = _fbracket(b, c, fb,  fc)
    issue && return x1, issue
    x2, issue = _fbracket(a, b, fa,  fb)
    issue && return x2, issue
    x3, issue = _fbracket(a, c, fa,  fc)
    issue && return x3, issue

    out = x1 - x2 + x3
    out, isissue(out)
end


## use f[a,b] * f[a,c] / f[b,c]
function _fbracket_ratio(a, b, c, fa, fb, fc)
    x1, _ = _fbracket(a, b, fa, fb)
    x2, _ = _fbracket(a, c, fa, fc)
    x3, _ = _fbracket(b, c, fb, fc)
    out = (x2 * x3) / x3
    out, isissue(out)
end

## from https://core.ac.uk/download/pdf/82282744.pdf
## signum based iteration allows one to guarantee a valid starting point
## if N is big enough. (THough this depends on algorithm, a, b and function)
## N here would need to be tuned. But, as is, this may prove useful anyways.
function identify_starting_point(f, a, b, N)
    pts = range(a, stop=b, length=N+1)
    fxs = f.(pts)
    sfxs = sign.(f.(pts))
    identify_starting_point(a,b,sfxs)
end

function identify_starting_point(a, b, sfxs)
    N = length(sfxs) - 1
    p0 = a + (b-a)/2
    p1 = p0 + (b-a)/(2N) * sfxs[1] * sum(s for s in sfxs[2:end-1])
    p1
end<|MERGE_RESOLUTION|>--- conflicted
+++ resolved
@@ -71,14 +71,8 @@
     fba = (fb-fa)/(b-a)
     fbc = (fb-fc)/(b-c)
 
-<<<<<<< HEAD
-# for the 3 points, find parabola vertex
-function quad_vertex(x1,fx1,x2,fx2,x3,fx3)
-    vertex = -(-fx1*(x2^2 - x3^2) + fx2*(x1^2 - x3^2) - fx3*(x1^2 - x2^2))/(2*(fx1*(x2 - x3) - fx2*(x1 - x3) + fx3*(x1 - x2)))
-    return vertex
-=======
     1/2 * ((a+b) - fba/(fbc - fba)*(c-a))
->>>>>>> 1392452a
+
 end
 
 
