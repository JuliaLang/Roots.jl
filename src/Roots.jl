--- conflicted
+++ resolved
@@ -12,15 +12,8 @@
 
 
 export fzero,
-<<<<<<< HEAD
        fzeros,
        secant_method
-
-=======
-       fzeros
-       #newton, halley,  # deprecate these 4?
-       #secant_method, steffensen
->>>>>>> d592737d
 
 export find_zero, find_zeros,
        Order0, Order1, Order2, Order5, Order8, Order16
