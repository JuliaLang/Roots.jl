## Framework for setting up an iterative problem for finding a zero
## TODO
## * a graphic of trace when verbose=true?


# 
# In McNamee & Pan (DOI:10.1016/j.camwa.2011.11.015 there are a number of
# results on efficiencies of a solution, (1/d) log_10(q)
# Those implemented here are:
# quadratic cut (Muller) .265 (in a42)
# Newton() newton = .1505   or 1/2log(2)
# Order1() secant method .20 (1/1 * log(1.6)
# FalsePostion(12) Anderson-Bjork [.226, .233]
# FalsePostion(3) (King?) .264
# A42() 0.191 but convergence guaranteed
# Order8() 8th order 4 steps: .225 (log10(8)/4
# Order16() 16th order 5 steps .240
# Order5(): 5th order, 4 steps. 0.1747



# A zero is found by specifying:
# the method to use <: AbstractUnivariateZeroMethod
# the function(s) <: CallableFunction
# the initial state through a value for x either x, [a,b], or (a,b) <: AbstractUnivariateZeroState
# the options (e.g., tolerances) <: UnivariateZeroOptions

# The minimal amount needed to add a method, is to define a Method and an update_state method.

### Methods
abstract type AbstractUnivariateZeroMethod end
abstract type AbstractBisection <: AbstractUnivariateZeroMethod end
abstract type AbstractSecant <: AbstractUnivariateZeroMethod end


### States    
abstract type  AbstractUnivariateZeroState end
mutable struct UnivariateZeroState{T,S} <: AbstractUnivariateZeroState where {T,S}
    xn1::T
    xn0::T
    fxn1::S
    fxn0::S
    steps::Int
    fnevals::Int
    stopped::Bool             # stopped, butmay not have converged
    x_converged::Bool         # converged via |x_n - x_{n-1}| < ϵ
    f_converged::Bool         # converged via |f(x_n)| < ϵ
    convergence_failed::Bool
    message::AbstractString
end
incfn(o::UnivariateZeroState, k=1)    = o.fnevals += k
incsteps(o::UnivariateZeroState, k=1) = o.steps += k


# initialize state for most methods
function init_state(method::Any, fs, x)

    x1 = float(x)
    fx1 = fs(x1); fnevals = 1

    
    state = UnivariateZeroState(x1, oneunit(x1) * (0*x1)/(0*x1), 
                                fx1, oneunit(fx1) * (0*fx1)/(0*fx1), 
                                0, fnevals,
                                false, false, false, false,
                                "")
    state
end



### Options
struct UnivariateZeroOptions{Q,R,S,T}
    xabstol::Q
    xreltol::R
    abstol::S
    reltol::T
    maxevals::Int
    maxfnevals::Int
    strict::Bool
    verbose::Bool
end

# Allow for override of default tolerances. Useful, say, for methods like bisection
function _map_tolerance_arguments(d, xatol, xrtol, atol, rtol)
    xatol = get(d, :xabstol, xatol)
    xrtol = get(d, :xreltol, xrtol)
    atol = get(d, :abstol, atol)
    rtol = get(d, :reltol, rtol)
    xatol, xrtol, atol, rtol
end

function init_options(::Any,
                      state::UnivariateZeroState{T,S};
                      xatol=missing,
                      xrtol=missing,
                      atol=missing,
                      rtol=missing,
                      maxevals::Int=40,
                      maxfnevals::Int=typemax(Int),
                      strict::Bool=false,
                      verbose::Bool=false,
                      kwargs...) where {T, S}

    ## Where we set defaults
    x1 = real(oneunit(float(state.xn1)))
    fx1 = real(oneunit(float(state.fxn1)))

    ## map old tol names to new
    ## deprecate in future
<<<<<<< HEAD
#    xatol::T1, xrtol::S1, atol::T1, rtol::S1 = _map_tolerancearguments(Dict(kwargs), xatol, xrtol, atol, rtol)
=======
    ##    xatol, xrtol, atol, rtol = _map_tolerancearguments(Dict(kwargs), xatol, xrtol, atol, rtol)
>>>>>>> d592737d
    
    # assign defaults when missing
#    T1, S1 = real(T), real(S)
    options = UnivariateZeroOptions(ismissing(xatol) ? zero(x1) : xatol, # units of x
                                    ismissing(xrtol) ?  eps(x1/oneunit(x1)) : xrtol,  # unitless
                                    ismissing(atol)  ?  4.0 * eps(fx1) : atol,  # units of f(x)
                                    ismissing(rtol)  ?  4.0 * eps(fx1/oneunit(fx1)) : rtol, # unitless
                                    maxevals, maxfnevals, strict,
    verbose)    

    options
end

### Functions
abstract type CallableFunction end

## It is faster the first time a function is used if we do not
## parameterize this. (As this requires less compilation) It is slower
## the second time a function is used. This seems like the proper
## tradeoff.  If it a case where the same function is being used many
## times, this function would be helpful
##
## function _find_zero(f, x0, method::Roots.AbstractUnivariateZeroMethod;kwargs...)
##     state = Roots.init_state(method, f, float.(x0))
##     options = Roots.init_options(method, state; kwargs...)
##     find_zero(method, f, options, state)
##  end
##
struct DerivativeFree <: CallableFunction 
    f
end

struct FirstDerivative <: CallableFunction
    f
    fp
end

struct SecondDerivative <: CallableFunction
    f
    fp
    fpp
end



(F::DerivativeFree)(x::Number) = F.f(x)
(F::FirstDerivative)(x::Number) = F.f(x)
(F::SecondDerivative)(x::Number) = F.f(x)

(F::DerivativeFree)(x::Number, n::Int)  = F(x, Val{n})
(F::FirstDerivative)(x::Number, n::Int)  = F(x, Val{n})
(F::SecondDerivative)(x::Number, n::Int)  = F(x, Val{n})

error_msg_d1 = """
A first derivative must be specified. Automatic derivatives can be used:
e.g., define `D(f) = x->ForwardDiff.derivative(f, float(x))`, then use `D(f)`.
"""
(F::DerivativeFree)(x::Number, ::Type{Val{1}}) = error(error_msg_d1)
(F::FirstDerivative)(x::Number, ::Type{Val{1}}) = F.fp(x)
(F::SecondDerivative)(x::Number, ::Type{Val{1}}) = F.fp(x)

error_msg_d2 = """
A second derivative must be specified.  Automatic derivatives can be used:
e.g., define `D(f) = x->ForwardDiff.derivative(f, float(x))`, then use `D(D(f))`.
"""
(F::DerivativeFree)(x::Number, ::Type{Val{2}}) = error(error_msg_d2)
(F::FirstDerivative)(x::Number, ::Type{Val{2}}) =  error(error_msg_d2)
(F::SecondDerivative)(x::Number, ::Type{Val{2}}) = F.fpp(x)


function callable_function(@nospecialize(fs))
    if isa(fs, Tuple)
        length(fs)==1 && return DerivativeFree(fs[1])
        length(fs)==2 && return FirstDerivative(fs[1],fs[2])
        return SecondDerivative(fs[1],fs[2],fs[3])
    end
    DerivativeFree(fs)
end
    


   

# assume f(x+h) = f(x) + f(x) * h, so f(x(1+h)) =f(x) + f'(x)(xh) = xf'(x)h
function _is_f_approx_0(fa, a, atol, rtol, relaxed=false)
    aa, afa = abs(a), abs(fa)
    tol = max(_unitless(atol), _unitless(aa) * rtol)

    if relaxed
        tol = abs(_unitless(tol))^(1/3)  # relax test
    end
    afa < tol * oneunit(afa)
end

<<<<<<< HEAD
# assume f(x+h) = f(x) + f(x) * h, so f(x(1+h)) =f(x) + f'(x)(xh) = xf'(x)h
function _is_f_approx_0(fa, a, atol, rtol, relaxed=false)
    aa, afa = abs(a), abs(fa)
    if relaxed
        atol = cbrt(_unitless(atol)) * oneunit(atol)
        rtol = cbrt(rtol)
    end
        
    tol = max(_unitless(atol), _unitless(aa) * rtol)
    afa < tol * oneunit(afa)
end

=======

"""
   Roots.assess_convergence(method, state, options)

Assess if algorithm has converged.

If alogrithm hasn't converged returns `false`.
    
If algorithm has stopped or converged, return `true` and sets one of `state.stopped`, `state.x_converged`,  `state.f_converged`, or `state.convergence_failed`; as well, a message may be set.

* `state.x_converged = true` if `abs(xn1 - xn0) < max(xatol, max(abs(xn1), abs(xn0)) * xrtol)`

* `state.f_converged = true` if  `|f(xn1)| < max(atol, |xn1|*rtol)` 

* `state.convergence_failed = true` if xn1 or fxn1 is `NaN` or an infinity

* `state.stopped = true` if the number of steps exceed `maxevals` or the number of function calls exceeds `maxfnevals`.

In `find_zero`, stopped values (and x_converged) are checked for convergence with a relaxed tolerance.
    

"""    
>>>>>>> d592737d
function assess_convergence(method::Any, state::UnivariateZeroState{T,S}, options) where {T,S}

    xn0::T = ismissing(state.xn0) ? -Inf*oneunit(state.xn1) : state.xn0
    xn1::T = state.xn1
    fxn1::S = state.fxn1
    
    if (state.x_converged || state.f_converged || state.stopped)
        return true
    end
    
    if state.steps > options.maxevals
        state.stopped = true
        state.message = "too many steps taken."
        return true
    end

    if state.fnevals > options.maxfnevals
        state.stopped = true
        state.message = "too many function evaluations taken."
        return true
    end

    if isnan(xn1) || isnan(fxn1)
        state.convergence_failed = true
        state.message = "NaN produced by algorithm."
        return true
    end
    
    if isinf(xn1) || isinf(fxn1)
        state.convergence_failed = true
        state.message = "Inf produced by algorithm."
        return true
    end

    # f(xstar) ≈ xstar * f'(xstar)*eps(), so we pass in lambda
    if   _is_f_approx_0(fxn1, xn1, options.abstol, options.reltol)
        state.f_converged = true
        return true
    end

    # stop when xn1 ~ xn.
    # in find_zeros there is a check that f could be a zero with a relaxed tolerance
    if abs(xn1 - xn0) < max(options.xabstol, max(abs(xn1), abs(xn0)) * options.xreltol)
        state.message = "x_n ≈ x_{n-1}"
        state.x_converged = true
        return true
    end


    return false
end

function show_trace(state, xns, fxns, method)
    converged = state.x_converged || state.f_converged
    
    println("Results of univariate zero finding:\n")
    if converged
        println("* Converged to: $(xns[end])")
        println("* Algorithm: $(method)")
        println("* iterations: $(state.steps)")
        println("* function evaluations: $(state.fnevals)")
        state.x_converged && println("* stopped as x_n ≈ x_{n-1} using atol=xatol, rtol=xrtol")
        state.f_converged && state.message == "" && println("* stopped as |f(x_n)| ≤ max(δ, max(1,|x|)⋅ϵ) using δ = atol, ϵ = rtol")
        state.message != "" && println("* Note: $(state.message)")
    else
        println("* Convergence failed: $(state.message)")
        println("* Algorithm $(method)")
    end
    println("")
    println("Trace:")
    
    itr, offset =  0:(lastindex(xns)-1), 1
    for i in itr
        x_i,fx_i, xi, fxi = "x_$i", "f(x_$i)", xns[i+offset], fxns[i+offset]
        println(@sprintf("%s = % 18.16f,\t %s = % 18.16f", x_i, float(xi), fx_i, float(fxi)))
    end
    println("")
    
    
end


"""

    find_zero(fs, x0, method; kwargs...)

Interface to one of several methods for find zeros of a univariate function.

# Initial starting value

For most methods, `x0` is a scalar value indicating the initial value
in the iterative procedure. (Secant methods can have a tuple specify
their initial values.) Values must be a subtype of `Number` and have
methods for `float`, `real`, and `oneunit` defined.

For bracketing intervals, `x0` is specified as a tuple or a vector. A bracketing interval, (a,b), is one where f(a) and f(b) have different signs.

# Specifying a method

A method is specified to indicate which algorithm to employ:

* There are methods for bisection where a bracket is specified: `Bisection`, `Roots.A42`, `FalsePosition`

* There are several derivative-free methods: cf. `Order0`, `Order1` (secant method), `Order2` (Steffensen), `Order5`, `Order8`, and `Order16`, where the number indicates the order of the convergence.

<<<<<<< HEAD
* There are some classical methods where a derivative is assumed: `Newton`, `Halley`. (The are not exported, so they need qualification, e.g., `Roots.Newton()`.
=======
* There are some classical methods where derivatives are required: `Roots.Newton`, `Roots.Halley`. (The are not exported.)
>>>>>>> d592737d

For more detail, see the help page for each method (e.g., `?Order1`).

If no method is specified, the default method depends on `x0`:

* If `x0` is a scalar, the default is the slower, but more robust `Order0` method.

* If `x0` is a tuple or vector indicating a *bracketing* interval, the `Bisection` method is used. (The exact algorithm depends on the number type, the tolerances, and `verbose`.)

# Specifying the function 

The function(s) are passed as the first argument. 

For the few methods that use a derivative (`Newton`, `Halley`, and
<<<<<<< HEAD
optionally `Order5`) a tuple of functions is used. For methods
requiring a derivative and second derivative, a tuple of three
functions is used. Automatic differentiation is encouraged, but is not
done by default.
=======
optionally `Order5`) a tuple of functions is used. 
>>>>>>> d592737d

# Optional arguments (tolerances, limit evaluations, tracing)

* `xatol` - absolute tolerance for `x` values. Passed to `isapprox(x_n, x_{n-1})`
* `xrtol` - relative tolerance for `x` values. Passed to `isapprox(x_n, x_{n-1})`
* `atol`  - absolute tolerance for `f(x)` values. 
* `rtol`  - relative tolerance for `f(x)` values. 
* `maxevals`   - limit on maximum number of iterations 
* `maxfnevals` - limit on maximum number of function evaluations
* `strict` - if `false` (the default), when the algorithm stops, possible zeros are checked with a relaxed tolerance    
* `verbose` - if `true` a trace of the algorithm will be shown on successful completion.

See the help string for `Roots.assess_convergence` for details on convergence.

In general, with floating point numbers, convergence must be
understood as not an absolute statement. Even if mathematically x is
an answer the floating point realization, say xstar, it may be that
f(xstar) - f(x) = f(xstar) ≈ f'(x) ⋅ eps(x), so tolerances must be
appreciated, and at times specified.

For the `Bisection` methods, convergence is guaranteed, so the tolerances are set to be 0 by default.


# Examples:

```
# default methods
find_zero(sin, 3)  # use Order0()
find_zero(sin, (3,4)) # use Bisection()

# specifying a method
find_zero(sin, 3.0, Order2())              # Use Steffensen method
find_zero(sin, big(3.0), Order16())        # rapid convergence
find_zero(sin, (3, 4), FalsePosition())    # fewer function calls than Bisection(), in this case
find_zero(sin, (3, 4), FalsePosition(8))   # 1 or 12 possible algorithms for false position
find_zero((sin,cos), 3.0, Roots.Newton())  # use Newton's method
find_zero((sin, cos, x->-sin(x)), 3.0, Roots.Halley())  # use Halley's method

# changing tolerances
fn, x0, xstar = (x -> (2x*cos(x) + x^2 - 3)^10/(x^2 + 1), 3.0,  2.9806452794385368)
find_zero(fn, x0, Order2()) - xstar        # 0.014079847201995843
find_zero(fn, x0, Order2(), atol=0.0, rtol=0.0) # error: x_n ≉ x_{n-1}; just f(x_n) ≈ 0
fn, x0, xstar = (x -> (sin(x)*cos(x) - x^3 + 1)^9,        1.0,  1.117078770687451)
find_zero(fn, x0, Order2())                # 1.1122461983100858
find_zero(fn, x0, Order2(), maxevals=3)    # Roots.ConvergenceFailed: 26 iterations needed

# tracing output
find_zero(x->sin(x), 3.0, Order2(), verbose=true)   # 3 iterations
find_zero(x->sin(x)^5, 3.0, Order2(), verbose=true) # 22 iterations
```
"""
function find_zero(fs, x0, method::AbstractUnivariateZeroMethod; kwargs...)

    x = float.(x0)

    F = callable_function(fs)
    state = init_state(method, F, x)
    options = init_options(method, state; kwargs...)

    find_zero(method, F, options, state)
    
end

find_zero(f, x0::T; kwargs...)  where {T <: Number}= find_zero(f, x0, Order0(); kwargs...)
find_zero(f, x0::Vector; kwargs...) = find_zero(f, x0, Bisection(); kwargs...)
find_zero(f, x0::Tuple; kwargs...) = find_zero(f, x0, Bisection(); kwargs...)

# Main method
function find_zero(M::AbstractUnivariateZeroMethod,
                   F,
                   options::UnivariateZeroOptions,
                   state::UnivariateZeroState{T,S}
                   )  where {T<:Number, S<:Number}


    
    # in case verbose=true
    if options.verbose
        if isa(M, AbstractSecant)
            xns, fxns = T[state.xn0, state.xn1], S[state.fxn0, state.fxn1]
        else
            xns, fxns = T[state.xn1], S[state.fxn1]
        end
    end

    while true
        
        val = assess_convergence(M, state, options)
        if val
<<<<<<< HEAD

=======
>>>>>>> d592737d
            if (state.stopped || state.x_converged) && !(state.f_converged)
                ## stopped is a heuristic, x_converged can mask issues
                ## if strict == false, this will also check f(xn) ~ - with a relaxed
                ## tolerance
                if options.strict
                    if state.x_converged
                        state.f_converged = true
                    else
                        state.convergence_failed = true
                    end
                else
                    xstar, fxstar = state.xn1, state.fxn1
                    if _is_f_approx_0(fxstar, xstar, options.abstol, options.reltol, true)
                        msg = "Algorithm stopped early, but |f(xn)| < ϵ^(1/3), where ϵ depends on xn, rtol, and atol"
                        state.message = state.message == "" ? msg : state.message * "\n\t" * msg
                        state.f_converged = true
                    else
                        state.convergence_failed = true
                    end
                end
            end

<<<<<<< HEAD
=======
            # if state.x_converged
            #     # even though xn ~ x_{n-1} it may be this is due to an issue,
            #     # we check if f ~ 0 when strict=false
            #     if options.strict
            #         options.verbose && show_trace(state, xns, fxns, M)
            #         return state.xn1
            #     else
            #         xstar, fxstar = state.xn1, state.fxn1
            #         if _is_f_approx_0(fxstar, xstar, options.abstol, options.reltol, true)
            #             msg = "Algorithm stopped early, but |f(xn)| < ϵ^(1/3), where ϵ depends on xn, rtol, and atol"
            #             state.message = state.message == "" ? msg : state.message * "\n\t" * msg
            #             state.f_converged = true
            #         else
            #             state.convergence_failed = true
            #         end
            #     end
            # end
>>>>>>> d592737d
            
            if state.f_converged
                options.verbose && show_trace(state, xns, fxns, M)
                return state.xn1
            end

            if state.convergence_failed
                options.verbose && show_trace(state, xns, fxns, M)
                throw(ConvergenceFailed("Stopped at: xn = $(state.xn1)"))
                return state.xn1
            end
        end

        update_state(M, F, state, options)

        if options.verbose
            push!(xns, state.xn1)
            push!(fxns, state.fxn1)
        end

    end
end
<|MERGE_RESOLUTION|>--- conflicted
+++ resolved
@@ -108,11 +108,8 @@
 
     ## map old tol names to new
     ## deprecate in future
-<<<<<<< HEAD
-#    xatol::T1, xrtol::S1, atol::T1, rtol::S1 = _map_tolerancearguments(Dict(kwargs), xatol, xrtol, atol, rtol)
-=======
     ##    xatol, xrtol, atol, rtol = _map_tolerancearguments(Dict(kwargs), xatol, xrtol, atol, rtol)
->>>>>>> d592737d
+
     
     # assign defaults when missing
 #    T1, S1 = real(T), real(S)
@@ -207,20 +204,6 @@
     afa < tol * oneunit(afa)
 end
 
-<<<<<<< HEAD
-# assume f(x+h) = f(x) + f(x) * h, so f(x(1+h)) =f(x) + f'(x)(xh) = xf'(x)h
-function _is_f_approx_0(fa, a, atol, rtol, relaxed=false)
-    aa, afa = abs(a), abs(fa)
-    if relaxed
-        atol = cbrt(_unitless(atol)) * oneunit(atol)
-        rtol = cbrt(rtol)
-    end
-        
-    tol = max(_unitless(atol), _unitless(aa) * rtol)
-    afa < tol * oneunit(afa)
-end
-
-=======
 
 """
    Roots.assess_convergence(method, state, options)
@@ -243,7 +226,6 @@
     
 
 """    
->>>>>>> d592737d
 function assess_convergence(method::Any, state::UnivariateZeroState{T,S}, options) where {T,S}
 
     xn0::T = ismissing(state.xn0) ? -Inf*oneunit(state.xn1) : state.xn0
@@ -349,11 +331,8 @@
 
 * There are several derivative-free methods: cf. `Order0`, `Order1` (secant method), `Order2` (Steffensen), `Order5`, `Order8`, and `Order16`, where the number indicates the order of the convergence.
 
-<<<<<<< HEAD
-* There are some classical methods where a derivative is assumed: `Newton`, `Halley`. (The are not exported, so they need qualification, e.g., `Roots.Newton()`.
-=======
 * There are some classical methods where derivatives are required: `Roots.Newton`, `Roots.Halley`. (The are not exported.)
->>>>>>> d592737d
+
 
 For more detail, see the help page for each method (e.g., `?Order1`).
 
@@ -368,14 +347,7 @@
 The function(s) are passed as the first argument. 
 
 For the few methods that use a derivative (`Newton`, `Halley`, and
-<<<<<<< HEAD
-optionally `Order5`) a tuple of functions is used. For methods
-requiring a derivative and second derivative, a tuple of three
-functions is used. Automatic differentiation is encouraged, but is not
-done by default.
-=======
 optionally `Order5`) a tuple of functions is used. 
->>>>>>> d592737d
 
 # Optional arguments (tolerances, limit evaluations, tracing)
 
@@ -465,10 +437,6 @@
         
         val = assess_convergence(M, state, options)
         if val
-<<<<<<< HEAD
-
-=======
->>>>>>> d592737d
             if (state.stopped || state.x_converged) && !(state.f_converged)
                 ## stopped is a heuristic, x_converged can mask issues
                 ## if strict == false, this will also check f(xn) ~ - with a relaxed
@@ -491,27 +459,6 @@
                 end
             end
 
-<<<<<<< HEAD
-=======
-            # if state.x_converged
-            #     # even though xn ~ x_{n-1} it may be this is due to an issue,
-            #     # we check if f ~ 0 when strict=false
-            #     if options.strict
-            #         options.verbose && show_trace(state, xns, fxns, M)
-            #         return state.xn1
-            #     else
-            #         xstar, fxstar = state.xn1, state.fxn1
-            #         if _is_f_approx_0(fxstar, xstar, options.abstol, options.reltol, true)
-            #             msg = "Algorithm stopped early, but |f(xn)| < ϵ^(1/3), where ϵ depends on xn, rtol, and atol"
-            #             state.message = state.message == "" ? msg : state.message * "\n\t" * msg
-            #             state.f_converged = true
-            #         else
-            #             state.convergence_failed = true
-            #         end
-            #     end
-            # end
->>>>>>> d592737d
-            
             if state.f_converged
                 options.verbose && show_trace(state, xns, fxns, M)
                 return state.xn1
