--- conflicted
+++ resolved
@@ -342,10 +342,6 @@
         x0, x2 = x2, x0
     end
 
-<<<<<<< HEAD
-=======
-    x1 = _middle(x0, x2) ## awkward, two calls to _middle
->>>>>>> d592737d
     if iszero(state.fxn1)
         state.message = ""
         state.stopped = state.f_converged = true
